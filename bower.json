--- conflicted
+++ resolved
@@ -34,16 +34,10 @@
     "purescript-newtype": "^3.0.0"
   },
   "devDependencies": {
-<<<<<<< HEAD
-    "purescript-quickcheck": "^4.0.0",
-    "purescript-quickcheck-laws": "^3.0.0",
-    "purescript-benchotron": "^6.0.0",
-    "purescript-psci-support": "^3.0.0",
-    "purescript-assert": "^3.1.0"
-=======
+    "purescript-assert": "^4.0.0",
     "purescript-psci-support": "^4.0.0",
+    "purescript-quickcheck": "^5.0.0",
     "purescript-quickcheck-laws": "^4.0.0",
     "purescript-benchotron": "^7.0.0"
->>>>>>> 2650d182
   }
 }